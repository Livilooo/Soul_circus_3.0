%YAML 1.1
%TAG !u! tag:unity3d.com,2011:
--- !u!29 &1
OcclusionCullingSettings:
  m_ObjectHideFlags: 0
  serializedVersion: 2
  m_OcclusionBakeSettings:
    smallestOccluder: 5
    smallestHole: 0.25
    backfaceThreshold: 100
  m_SceneGUID: 00000000000000000000000000000000
  m_OcclusionCullingData: {fileID: 0}
--- !u!104 &2
RenderSettings:
  m_ObjectHideFlags: 0
  serializedVersion: 9
  m_Fog: 0
  m_FogColor: {r: 0.5, g: 0.5, b: 0.5, a: 1}
  m_FogMode: 3
  m_FogDensity: 0.01
  m_LinearFogStart: 0
  m_LinearFogEnd: 300
  m_AmbientSkyColor: {r: 0.212, g: 0.227, b: 0.259, a: 1}
  m_AmbientEquatorColor: {r: 0.114, g: 0.125, b: 0.133, a: 1}
  m_AmbientGroundColor: {r: 0.047, g: 0.043, b: 0.035, a: 1}
  m_AmbientIntensity: 1
  m_AmbientMode: 0
  m_SubtractiveShadowColor: {r: 0.42, g: 0.478, b: 0.627, a: 1}
  m_SkyboxMaterial: {fileID: 2100000, guid: 8587f0192f80ed748bb575215474264f, type: 2}
  m_HaloStrength: 0.5
  m_FlareStrength: 1
  m_FlareFadeSpeed: 3
  m_HaloTexture: {fileID: 0}
  m_SpotCookie: {fileID: 10001, guid: 0000000000000000e000000000000000, type: 0}
  m_DefaultReflectionMode: 0
  m_DefaultReflectionResolution: 128
  m_ReflectionBounces: 1
  m_ReflectionIntensity: 1
  m_CustomReflection: {fileID: 0}
  m_Sun: {fileID: 705507994}
  m_UseRadianceAmbientProbe: 0
--- !u!157 &3
LightmapSettings:
  m_ObjectHideFlags: 0
  serializedVersion: 12
  m_GIWorkflowMode: 1
  m_GISettings:
    serializedVersion: 2
    m_BounceScale: 1
    m_IndirectOutputScale: 1
    m_AlbedoBoost: 1
    m_EnvironmentLightingMode: 0
    m_EnableBakedLightmaps: 1
    m_EnableRealtimeLightmaps: 0
  m_LightmapEditorSettings:
    serializedVersion: 12
    m_Resolution: 2
    m_BakeResolution: 40
    m_AtlasSize: 1024
    m_AO: 0
    m_AOMaxDistance: 1
    m_CompAOExponent: 1
    m_CompAOExponentDirect: 0
    m_ExtractAmbientOcclusion: 0
    m_Padding: 2
    m_LightmapParameters: {fileID: 0}
    m_LightmapsBakeMode: 1
    m_TextureCompression: 1
    m_FinalGather: 0
    m_FinalGatherFiltering: 1
    m_FinalGatherRayCount: 256
    m_ReflectionCompression: 2
    m_MixedBakeMode: 2
    m_BakeBackend: 1
    m_PVRSampling: 1
    m_PVRDirectSampleCount: 32
    m_PVRSampleCount: 500
    m_PVRBounces: 2
    m_PVREnvironmentSampleCount: 500
    m_PVREnvironmentReferencePointCount: 2048
    m_PVRFilteringMode: 2
    m_PVRDenoiserTypeDirect: 0
    m_PVRDenoiserTypeIndirect: 0
    m_PVRDenoiserTypeAO: 0
    m_PVRFilterTypeDirect: 0
    m_PVRFilterTypeIndirect: 0
    m_PVRFilterTypeAO: 0
    m_PVREnvironmentMIS: 0
    m_PVRCulling: 1
    m_PVRFilteringGaussRadiusDirect: 1
    m_PVRFilteringGaussRadiusIndirect: 5
    m_PVRFilteringGaussRadiusAO: 2
    m_PVRFilteringAtrousPositionSigmaDirect: 0.5
    m_PVRFilteringAtrousPositionSigmaIndirect: 2
    m_PVRFilteringAtrousPositionSigmaAO: 1
    m_ExportTrainingData: 0
    m_TrainingDataDestination: TrainingData
    m_LightProbeSampleCountMultiplier: 4
  m_LightingDataAsset: {fileID: 0}
  m_LightingSettings: {fileID: 0}
--- !u!196 &4
NavMeshSettings:
  serializedVersion: 2
  m_ObjectHideFlags: 0
  m_BuildSettings:
    serializedVersion: 3
    agentTypeID: 0
    agentRadius: 0.5
    agentHeight: 2
    agentSlope: 45
    agentClimb: 0.4
    ledgeDropHeight: 0
    maxJumpAcrossDistance: 0
    minRegionArea: 2
    manualCellSize: 0
    cellSize: 0.16666667
    manualTileSize: 0
    tileSize: 256
    buildHeightMesh: 0
    maxJobWorkers: 0
    preserveTilesOutsideBounds: 0
    debug:
      m_Flags: 0
  m_NavMeshData: {fileID: 0}
--- !u!1 &235000899
GameObject:
  m_ObjectHideFlags: 0
  m_CorrespondingSourceObject: {fileID: 0}
  m_PrefabInstance: {fileID: 0}
  m_PrefabAsset: {fileID: 0}
  serializedVersion: 6
  m_Component:
  - component: {fileID: 235000903}
  - component: {fileID: 235000902}
  - component: {fileID: 235000905}
  - component: {fileID: 235000904}
  - component: {fileID: 235000906}
  - component: {fileID: 235000907}
  m_Layer: 0
  m_Name: Untitaled_Honk
  m_TagString: Untagged
  m_Icon: {fileID: 0}
  m_NavMeshLayer: 0
  m_StaticEditorFlags: 0
  m_IsActive: 1
--- !u!212 &235000902
SpriteRenderer:
  m_ObjectHideFlags: 0
  m_CorrespondingSourceObject: {fileID: 0}
  m_PrefabInstance: {fileID: 0}
  m_PrefabAsset: {fileID: 0}
  m_GameObject: {fileID: 235000899}
  m_Enabled: 1
  m_CastShadows: 0
  m_ReceiveShadows: 0
  m_DynamicOccludee: 1
  m_StaticShadowCaster: 0
  m_MotionVectors: 1
  m_LightProbeUsage: 1
  m_ReflectionProbeUsage: 1
  m_RayTracingMode: 0
  m_RayTraceProcedural: 0
  m_RenderingLayerMask: 1
  m_RendererPriority: 0
  m_Materials:
  - {fileID: 10754, guid: 0000000000000000f000000000000000, type: 0}
  m_StaticBatchInfo:
    firstSubMesh: 0
    subMeshCount: 0
  m_StaticBatchRoot: {fileID: 0}
  m_ProbeAnchor: {fileID: 0}
  m_LightProbeVolumeOverride: {fileID: 0}
  m_ScaleInLightmap: 1
  m_ReceiveGI: 1
  m_PreserveUVs: 0
  m_IgnoreNormalsForChartDetection: 0
  m_ImportantGI: 0
  m_StitchLightmapSeams: 1
  m_SelectedEditorRenderState: 0
  m_MinimumChartSize: 4
  m_AutoUVMaxDistance: 0.5
  m_AutoUVMaxAngle: 89
  m_LightmapParameters: {fileID: 0}
  m_SortingLayerID: 0
  m_SortingLayer: 0
  m_SortingOrder: 0
  m_Sprite: {fileID: 21300000, guid: 7d19751373a37204c8c9ef08909c16db, type: 3}
  m_Color: {r: 1, g: 1, b: 1, a: 1}
  m_FlipX: 0
  m_FlipY: 0
  m_DrawMode: 0
  m_Size: {x: 5.12, y: 5.12}
  m_AdaptiveModeThreshold: 0.5
  m_SpriteTileMode: 0
  m_WasSpriteAssigned: 1
  m_MaskInteraction: 0
  m_SpriteSortPoint: 0
--- !u!4 &235000903
Transform:
  m_ObjectHideFlags: 0
  m_CorrespondingSourceObject: {fileID: 0}
  m_PrefabInstance: {fileID: 0}
  m_PrefabAsset: {fileID: 0}
  m_GameObject: {fileID: 235000899}
  serializedVersion: 2
  m_LocalRotation: {x: 0, y: 0, z: 0, w: 1}
  m_LocalPosition: {x: 0.106, y: 1.162, z: 0}
  m_LocalScale: {x: 0.26157084, y: 0.26157084, z: 0.26157084}
  m_ConstrainProportionsScale: 0
  m_Children:
  - {fileID: 963194228}
  m_Father: {fileID: 0}
  m_LocalEulerAnglesHint: {x: 0, y: 0, z: 0}
--- !u!136 &235000904
CapsuleCollider:
  m_ObjectHideFlags: 0
  m_CorrespondingSourceObject: {fileID: 0}
  m_PrefabInstance: {fileID: 0}
  m_PrefabAsset: {fileID: 0}
  m_GameObject: {fileID: 235000899}
  m_Material: {fileID: 0}
  m_IncludeLayers:
    serializedVersion: 2
    m_Bits: 0
  m_ExcludeLayers:
    serializedVersion: 2
    m_Bits: 0
  m_LayerOverridePriority: 0
  m_IsTrigger: 0
  m_ProvidesContacts: 0
  m_Enabled: 1
  serializedVersion: 2
  m_Radius: 0.77786773
  m_Height: 2.7544198
  m_Direction: 1
  m_Center: {x: 0.08981628, y: -1.1559447, z: 0.008869857}
--- !u!54 &235000905
Rigidbody:
  m_ObjectHideFlags: 0
  m_CorrespondingSourceObject: {fileID: 0}
  m_PrefabInstance: {fileID: 0}
  m_PrefabAsset: {fileID: 0}
  m_GameObject: {fileID: 235000899}
  serializedVersion: 4
  m_Mass: 1
  m_Drag: 0
  m_AngularDrag: 0.05
  m_CenterOfMass: {x: 0, y: 0, z: 0}
  m_InertiaTensor: {x: 1, y: 1, z: 1}
  m_InertiaRotation: {x: 0, y: 0, z: 0, w: 1}
  m_IncludeLayers:
    serializedVersion: 2
    m_Bits: 0
  m_ExcludeLayers:
    serializedVersion: 2
    m_Bits: 0
  m_ImplicitCom: 1
  m_ImplicitTensor: 1
  m_UseGravity: 1
  m_IsKinematic: 0
  m_Interpolate: 0
  m_Constraints: 112
  m_CollisionDetection: 0
--- !u!114 &235000906
MonoBehaviour:
  m_ObjectHideFlags: 0
  m_CorrespondingSourceObject: {fileID: 0}
  m_PrefabInstance: {fileID: 0}
  m_PrefabAsset: {fileID: 0}
  m_GameObject: {fileID: 235000899}
  m_Enabled: 1
  m_EditorHideFlags: 0
  m_Script: {fileID: 11500000, guid: bbce3a6e268fcbb4aabfdcde3ccc3c67, type: 3}
  m_Name: 
  m_EditorClassIdentifier: 
  playerSpeed: 0
  sprintSpeed: 0.08
  walkSpeed: 0.04
  mouseSensitivity: 0
  jumpHeight: 1
--- !u!143 &235000907
CharacterController:
  m_ObjectHideFlags: 0
  m_CorrespondingSourceObject: {fileID: 0}
  m_PrefabInstance: {fileID: 0}
  m_PrefabAsset: {fileID: 0}
  m_GameObject: {fileID: 235000899}
  m_Material: {fileID: 0}
  m_IncludeLayers:
    serializedVersion: 2
    m_Bits: 0
  m_ExcludeLayers:
    serializedVersion: 2
    m_Bits: 0
  m_LayerOverridePriority: 0
  m_IsTrigger: 0
  m_ProvidesContacts: 0
  m_Enabled: 0
  serializedVersion: 3
  m_Height: 3
  m_Radius: 0.6
  m_SlopeLimit: 45
  m_StepOffset: 0.5
  m_SkinWidth: 0.0001
  m_MinMoveDistance: 0.0001
  m_Center: {x: 0.09, y: -1.07, z: 0}
--- !u!1 &705507993
GameObject:
  m_ObjectHideFlags: 0
  m_CorrespondingSourceObject: {fileID: 0}
  m_PrefabInstance: {fileID: 0}
  m_PrefabAsset: {fileID: 0}
  serializedVersion: 6
  m_Component:
  - component: {fileID: 705507995}
  - component: {fileID: 705507994}
  m_Layer: 0
  m_Name: Directional Light
  m_TagString: Untagged
  m_Icon: {fileID: 0}
  m_NavMeshLayer: 0
  m_StaticEditorFlags: 0
  m_IsActive: 1
--- !u!108 &705507994
Light:
  m_ObjectHideFlags: 0
  m_CorrespondingSourceObject: {fileID: 0}
  m_PrefabInstance: {fileID: 0}
  m_PrefabAsset: {fileID: 0}
  m_GameObject: {fileID: 705507993}
  m_Enabled: 1
  serializedVersion: 10
  m_Type: 1
  m_Shape: 0
  m_Color: {r: 0.5019608, g: 0.8117647, b: 0.9254902, a: 1}
  m_Intensity: 1
  m_Range: 10
  m_SpotAngle: 30
  m_InnerSpotAngle: 21.80208
  m_CookieSize: 10
  m_Shadows:
    m_Type: 2
    m_Resolution: -1
    m_CustomResolution: -1
    m_Strength: 1
    m_Bias: 0.05
    m_NormalBias: 0.4
    m_NearPlane: 0.2
    m_CullingMatrixOverride:
      e00: 1
      e01: 0
      e02: 0
      e03: 0
      e10: 0
      e11: 1
      e12: 0
      e13: 0
      e20: 0
      e21: 0
      e22: 1
      e23: 0
      e30: 0
      e31: 0
      e32: 0
      e33: 1
    m_UseCullingMatrixOverride: 0
  m_Cookie: {fileID: 0}
  m_DrawHalo: 0
  m_Flare: {fileID: 0}
  m_RenderMode: 0
  m_CullingMask:
    serializedVersion: 2
    m_Bits: 4294967295
  m_RenderingLayerMask: 1
  m_Lightmapping: 1
  m_LightShadowCasterMode: 0
  m_AreaSize: {x: 1, y: 1}
  m_BounceIntensity: 1
  m_ColorTemperature: 6570
  m_UseColorTemperature: 0
  m_BoundingSphereOverride: {x: 0, y: 0, z: 0, w: 0}
  m_UseBoundingSphereOverride: 0
  m_UseViewFrustumForShadowCasterCull: 1
  m_ShadowRadius: 0
  m_ShadowAngle: 0
--- !u!4 &705507995
Transform:
  m_ObjectHideFlags: 0
  m_CorrespondingSourceObject: {fileID: 0}
  m_PrefabInstance: {fileID: 0}
  m_PrefabAsset: {fileID: 0}
  m_GameObject: {fileID: 705507993}
  serializedVersion: 2
  m_LocalRotation: {x: 0.40821788, y: -0.23456968, z: 0.10938163, w: 0.8754261}
  m_LocalPosition: {x: 0, y: 3, z: 0}
  m_LocalScale: {x: 1, y: 1, z: 1}
  m_ConstrainProportionsScale: 0
  m_Children: []
  m_Father: {fileID: 0}
  m_LocalEulerAnglesHint: {x: 50, y: -30, z: 0}
--- !u!1 &963194225
GameObject:
  m_ObjectHideFlags: 0
  m_CorrespondingSourceObject: {fileID: 0}
  m_PrefabInstance: {fileID: 0}
  m_PrefabAsset: {fileID: 0}
  serializedVersion: 6
  m_Component:
  - component: {fileID: 963194228}
  - component: {fileID: 963194227}
  - component: {fileID: 963194226}
  m_Layer: 0
  m_Name: Main Camera
  m_TagString: MainCamera
  m_Icon: {fileID: 0}
  m_NavMeshLayer: 0
  m_StaticEditorFlags: 0
  m_IsActive: 1
--- !u!81 &963194226
AudioListener:
  m_ObjectHideFlags: 0
  m_CorrespondingSourceObject: {fileID: 0}
  m_PrefabInstance: {fileID: 0}
  m_PrefabAsset: {fileID: 0}
  m_GameObject: {fileID: 963194225}
  m_Enabled: 1
--- !u!20 &963194227
Camera:
  m_ObjectHideFlags: 0
  m_CorrespondingSourceObject: {fileID: 0}
  m_PrefabInstance: {fileID: 0}
  m_PrefabAsset: {fileID: 0}
  m_GameObject: {fileID: 963194225}
  m_Enabled: 1
  serializedVersion: 2
  m_ClearFlags: 1
  m_BackGroundColor: {r: 0.19215687, g: 0.3019608, b: 0.4745098, a: 0}
  m_projectionMatrixMode: 1
  m_GateFitMode: 2
  m_FOVAxisMode: 0
  m_Iso: 200
  m_ShutterSpeed: 0.005
  m_Aperture: 16
  m_FocusDistance: 10
  m_FocalLength: 50
  m_BladeCount: 5
  m_Curvature: {x: 2, y: 11}
  m_BarrelClipping: 0.25
  m_Anamorphism: 0
  m_SensorSize: {x: 36, y: 24}
  m_LensShift: {x: 0, y: 0}
  m_NormalizedViewPortRect:
    serializedVersion: 2
    x: 0
    y: 0
    width: 1
    height: 1
  near clip plane: 0.3
  far clip plane: 1000
  field of view: 60
  orthographic: 0
  orthographic size: 5
  m_Depth: -1
  m_CullingMask:
    serializedVersion: 2
    m_Bits: 4294967295
  m_RenderingPath: -1
  m_TargetTexture: {fileID: 0}
  m_TargetDisplay: 0
  m_TargetEye: 3
  m_HDR: 1
  m_AllowMSAA: 1
  m_AllowDynamicResolution: 0
  m_ForceIntoRT: 0
  m_OcclusionCulling: 1
  m_StereoConvergence: 10
  m_StereoSeparation: 0.022
--- !u!4 &963194228
Transform:
  m_ObjectHideFlags: 0
  m_CorrespondingSourceObject: {fileID: 0}
  m_PrefabInstance: {fileID: 0}
  m_PrefabAsset: {fileID: 0}
  m_GameObject: {fileID: 963194225}
  serializedVersion: 2
<<<<<<< HEAD
  m_LocalRotation: {x: 0.16542529, y: -0, z: -0, w: 0.9862223}
  m_LocalPosition: {x: -0.40524408, y: 2.91, z: -8.55}
  m_LocalScale: {x: 3.8230562, y: 3.8230562, z: 3.8230562}
=======
  m_LocalRotation: {x: 0, y: 0, z: 0, w: 1}
  m_LocalPosition: {x: -14.95, y: 0.34, z: -9.45}
  m_LocalScale: {x: 1, y: 1, z: 1}
>>>>>>> 5ce476b7b4b86258b1b746d7583da73beadf4af0
  m_ConstrainProportionsScale: 0
  m_Children: []
<<<<<<< HEAD
  m_Father: {fileID: 0}
  m_LocalEulerAnglesHint: {x: 0, y: 0, z: 0}
--- !u!1 &1312203901
GameObject:
  m_ObjectHideFlags: 0
  m_CorrespondingSourceObject: {fileID: 0}
  m_PrefabInstance: {fileID: 0}
  m_PrefabAsset: {fileID: 0}
  serializedVersion: 6
  m_Component:
  - component: {fileID: 1312203903}
  - component: {fileID: 1312203902}
  m_Layer: 0
  m_Name: Time manager
  m_TagString: Untagged
  m_Icon: {fileID: 0}
  m_NavMeshLayer: 0
  m_StaticEditorFlags: 0
  m_IsActive: 1
--- !u!114 &1312203902
MonoBehaviour:
  m_ObjectHideFlags: 0
  m_CorrespondingSourceObject: {fileID: 0}
  m_PrefabInstance: {fileID: 0}
  m_PrefabAsset: {fileID: 0}
  m_GameObject: {fileID: 1312203901}
  m_Enabled: 1
  m_EditorHideFlags: 0
  m_Script: {fileID: 11500000, guid: e6f79df1ca49a5f4fb5faf4fe0afb5c6, type: 3}
  m_Name: 
  m_EditorClassIdentifier: 
  skyboxNight: {fileID: 2800000, guid: 323f1ea1bce78fe4c90b2286fa1997e2, type: 3}
  skyboxSunrise: {fileID: 2800000, guid: c15e36d3819e8d14ab21ab119e3fd4a7, type: 3}
  skyboxDay: {fileID: 2800000, guid: 97c83ef8555216848ba4f98a7496a917, type: 3}
  skyboxSunset: {fileID: 2800000, guid: 846cce7d90ad21b4b80fcb937193081e, type: 3}
  gradientNightToSunrise:
    serializedVersion: 2
    key0: {r: 0.4292453, g: 0.91025144, b: 1, a: 1}
    key1: {r: 1, g: 0.5153495, b: 0, a: 1}
    key2: {r: 0, g: 0, b: 0, a: 0}
    key3: {r: 0, g: 0, b: 0, a: 0}
    key4: {r: 0, g: 0, b: 0, a: 0}
    key5: {r: 0, g: 0, b: 0, a: 0}
    key6: {r: 0, g: 0, b: 0, a: 0}
    key7: {r: 0, g: 0, b: 0, a: 0}
    ctime0: 0
    ctime1: 65535
    ctime2: 0
    ctime3: 0
    ctime4: 0
    ctime5: 0
    ctime6: 0
    ctime7: 0
    atime0: 0
    atime1: 65535
    atime2: 0
    atime3: 0
    atime4: 0
    atime5: 0
    atime6: 0
    atime7: 0
    m_Mode: 0
    m_ColorSpace: -1
    m_NumColorKeys: 2
    m_NumAlphaKeys: 2
  gradientSunriseToDay:
    serializedVersion: 2
    key0: {r: 1, g: 0.5567206, b: 0, a: 1}
    key1: {r: 1, g: 1, b: 1, a: 1}
    key2: {r: 0, g: 0, b: 0, a: 0}
    key3: {r: 0, g: 0, b: 0, a: 0}
    key4: {r: 0, g: 0, b: 0, a: 0}
    key5: {r: 0, g: 0, b: 0, a: 0}
    key6: {r: 0, g: 0, b: 0, a: 0}
    key7: {r: 0, g: 0, b: 0, a: 0}
    ctime0: 0
    ctime1: 65535
    ctime2: 0
    ctime3: 0
    ctime4: 0
    ctime5: 0
    ctime6: 0
    ctime7: 0
    atime0: 0
    atime1: 65535
    atime2: 0
    atime3: 0
    atime4: 0
    atime5: 0
    atime6: 0
    atime7: 0
    m_Mode: 0
    m_ColorSpace: -1
    m_NumColorKeys: 2
    m_NumAlphaKeys: 2
  gradientDayToSunset:
    serializedVersion: 2
    key0: {r: 1, g: 1, b: 1, a: 1}
    key1: {r: 1, g: 0.7327648, b: 0, a: 1}
    key2: {r: 0, g: 0, b: 0, a: 1}
    key3: {r: 0, g: 0, b: 0, a: 0}
    key4: {r: 0, g: 0, b: 0, a: 0}
    key5: {r: 0, g: 0, b: 0, a: 0}
    key6: {r: 0, g: 0, b: 0, a: 0}
    key7: {r: 0, g: 0, b: 0, a: 0}
    ctime0: 0
    ctime1: 65535
    ctime2: 0
    ctime3: 0
    ctime4: 0
    ctime5: 0
    ctime6: 0
    ctime7: 0
    atime0: 0
    atime1: 21395
    atime2: 65535
    atime3: 0
    atime4: 0
    atime5: 0
    atime6: 0
    atime7: 0
    m_Mode: 0
    m_ColorSpace: -1
    m_NumColorKeys: 2
    m_NumAlphaKeys: 3
  gradientSunsetToNight:
    serializedVersion: 2
    key0: {r: 1, g: 0.80576324, b: 0, a: 1}
    key1: {r: 0, g: 0.9093275, b: 1, a: 1}
    key2: {r: 0, g: 0, b: 0, a: 0}
    key3: {r: 0, g: 0, b: 0, a: 0}
    key4: {r: 0, g: 0, b: 0, a: 0}
    key5: {r: 0, g: 0, b: 0, a: 0}
    key6: {r: 0, g: 0, b: 0, a: 0}
    key7: {r: 0, g: 0, b: 0, a: 0}
    ctime0: 0
    ctime1: 65535
    ctime2: 0
    ctime3: 0
    ctime4: 0
    ctime5: 0
    ctime6: 0
    ctime7: 0
    atime0: 0
    atime1: 65535
    atime2: 0
    atime3: 0
    atime4: 0
    atime5: 0
    atime6: 0
    atime7: 0
    m_Mode: 0
    m_ColorSpace: -1
    m_NumColorKeys: 2
    m_NumAlphaKeys: 2
  globalLight: {fileID: 705507994}
--- !u!4 &1312203903
Transform:
  m_ObjectHideFlags: 0
  m_CorrespondingSourceObject: {fileID: 0}
  m_PrefabInstance: {fileID: 0}
  m_PrefabAsset: {fileID: 0}
  m_GameObject: {fileID: 1312203901}
  serializedVersion: 2
  m_LocalRotation: {x: 0, y: 0, z: 0, w: 1}
  m_LocalPosition: {x: 54.781734, y: 7.206077, z: 92.72057}
  m_LocalScale: {x: 1, y: 1, z: 1}
  m_ConstrainProportionsScale: 0
  m_Children: []
  m_Father: {fileID: 0}
  m_LocalEulerAnglesHint: {x: 0, y: 0, z: 0}
=======
  m_Father: {fileID: 235000903}
  m_LocalEulerAnglesHint: {x: 19.044, y: 0, z: 0}
>>>>>>> 44338395
--- !u!1 &1645688106
GameObject:
  m_ObjectHideFlags: 0
  m_CorrespondingSourceObject: {fileID: 0}
  m_PrefabInstance: {fileID: 0}
  m_PrefabAsset: {fileID: 0}
  serializedVersion: 6
  m_Component:
  - component: {fileID: 1645688110}
  - component: {fileID: 1645688109}
  - component: {fileID: 1645688108}
  - component: {fileID: 1645688107}
  - component: {fileID: 1645688112}
  - component: {fileID: 1645688111}
  m_Layer: 0
  m_Name: Plane
  m_TagString: Untagged
  m_Icon: {fileID: 0}
  m_NavMeshLayer: 0
  m_StaticEditorFlags: 0
  m_IsActive: 1
--- !u!64 &1645688107
MeshCollider:
  m_ObjectHideFlags: 0
  m_CorrespondingSourceObject: {fileID: 0}
  m_PrefabInstance: {fileID: 0}
  m_PrefabAsset: {fileID: 0}
  m_GameObject: {fileID: 1645688106}
  m_Material: {fileID: 0}
  m_IncludeLayers:
    serializedVersion: 2
    m_Bits: 0
  m_ExcludeLayers:
    serializedVersion: 2
    m_Bits: 0
  m_LayerOverridePriority: 0
  m_IsTrigger: 0
  m_ProvidesContacts: 0
  m_Enabled: 1
  serializedVersion: 5
  m_Convex: 0
  m_CookingOptions: 30
  m_Mesh: {fileID: 10209, guid: 0000000000000000e000000000000000, type: 0}
--- !u!23 &1645688108
MeshRenderer:
  m_ObjectHideFlags: 0
  m_CorrespondingSourceObject: {fileID: 0}
  m_PrefabInstance: {fileID: 0}
  m_PrefabAsset: {fileID: 0}
  m_GameObject: {fileID: 1645688106}
  m_Enabled: 1
  m_CastShadows: 1
  m_ReceiveShadows: 1
  m_DynamicOccludee: 1
  m_StaticShadowCaster: 0
  m_MotionVectors: 1
  m_LightProbeUsage: 1
  m_ReflectionProbeUsage: 1
  m_RayTracingMode: 2
  m_RayTraceProcedural: 0
  m_RenderingLayerMask: 1
  m_RendererPriority: 0
  m_Materials:
  - {fileID: 10303, guid: 0000000000000000f000000000000000, type: 0}
  m_StaticBatchInfo:
    firstSubMesh: 0
    subMeshCount: 0
  m_StaticBatchRoot: {fileID: 0}
  m_ProbeAnchor: {fileID: 0}
  m_LightProbeVolumeOverride: {fileID: 0}
  m_ScaleInLightmap: 1
  m_ReceiveGI: 1
  m_PreserveUVs: 0
  m_IgnoreNormalsForChartDetection: 0
  m_ImportantGI: 0
  m_StitchLightmapSeams: 1
  m_SelectedEditorRenderState: 3
  m_MinimumChartSize: 4
  m_AutoUVMaxDistance: 0.5
  m_AutoUVMaxAngle: 89
  m_LightmapParameters: {fileID: 0}
  m_SortingLayerID: 0
  m_SortingLayer: 0
  m_SortingOrder: 0
  m_AdditionalVertexStreams: {fileID: 0}
--- !u!33 &1645688109
MeshFilter:
  m_ObjectHideFlags: 0
  m_CorrespondingSourceObject: {fileID: 0}
  m_PrefabInstance: {fileID: 0}
  m_PrefabAsset: {fileID: 0}
  m_GameObject: {fileID: 1645688106}
  m_Mesh: {fileID: 10209, guid: 0000000000000000e000000000000000, type: 0}
--- !u!4 &1645688110
Transform:
  m_ObjectHideFlags: 0
  m_CorrespondingSourceObject: {fileID: 0}
  m_PrefabInstance: {fileID: 0}
  m_PrefabAsset: {fileID: 0}
  m_GameObject: {fileID: 1645688106}
  serializedVersion: 2
  m_LocalRotation: {x: 0, y: 0, z: 0, w: 1}
  m_LocalPosition: {x: -15.02, y: 0, z: -5.02}
  m_LocalScale: {x: 1, y: 1, z: 1}
  m_ConstrainProportionsScale: 0
  m_Children: []
  m_Father: {fileID: 0}
  m_LocalEulerAnglesHint: {x: 0, y: 0, z: 0}
<<<<<<< HEAD
--- !u!65 &1645688111
BoxCollider:
=======
--- !u!1 &1853900301
GameObject:
>>>>>>> 5ce476b7b4b86258b1b746d7583da73beadf4af0
  m_ObjectHideFlags: 0
  m_CorrespondingSourceObject: {fileID: 0}
  m_PrefabInstance: {fileID: 0}
  m_PrefabAsset: {fileID: 0}
<<<<<<< HEAD
  m_GameObject: {fileID: 1645688106}
=======
  serializedVersion: 6
  m_Component:
  - component: {fileID: 1853900304}
  - component: {fileID: 1853900303}
  - component: {fileID: 1853900302}
  m_Layer: 0
  m_Name: Terrain
  m_TagString: Untagged
  m_Icon: {fileID: 0}
  m_NavMeshLayer: 0
  m_StaticEditorFlags: 2147483647
  m_IsActive: 1
--- !u!154 &1853900302
TerrainCollider:
  m_ObjectHideFlags: 0
  m_CorrespondingSourceObject: {fileID: 0}
  m_PrefabInstance: {fileID: 0}
  m_PrefabAsset: {fileID: 0}
  m_GameObject: {fileID: 1853900301}
>>>>>>> 5ce476b7b4b86258b1b746d7583da73beadf4af0
  m_Material: {fileID: 0}
  m_IncludeLayers:
    serializedVersion: 2
    m_Bits: 0
  m_ExcludeLayers:
    serializedVersion: 2
    m_Bits: 0
  m_LayerOverridePriority: 0
<<<<<<< HEAD
  m_IsTrigger: 0
  m_ProvidesContacts: 0
  m_Enabled: 1
  serializedVersion: 3
  m_Size: {x: 10, y: 2.220446e-16, z: 10}
  m_Center: {x: 0, y: 0, z: 0}
--- !u!54 &1645688112
Rigidbody:
=======
  m_ProvidesContacts: 0
  m_Enabled: 1
  serializedVersion: 2
  m_TerrainData: {fileID: 15600000, guid: 105be64a0d71233489817c5eaa287cd3, type: 2}
  m_EnableTreeColliders: 1
--- !u!218 &1853900303
Terrain:
>>>>>>> 5ce476b7b4b86258b1b746d7583da73beadf4af0
  m_ObjectHideFlags: 0
  m_CorrespondingSourceObject: {fileID: 0}
  m_PrefabInstance: {fileID: 0}
  m_PrefabAsset: {fileID: 0}
<<<<<<< HEAD
  m_GameObject: {fileID: 1645688106}
  serializedVersion: 4
  m_Mass: 1
  m_Drag: 0
  m_AngularDrag: 0.05
  m_CenterOfMass: {x: 0, y: 0, z: 0}
  m_InertiaTensor: {x: 1, y: 1, z: 1}
  m_InertiaRotation: {x: 0, y: 0, z: 0, w: 1}
  m_IncludeLayers:
    serializedVersion: 2
    m_Bits: 0
  m_ExcludeLayers:
    serializedVersion: 2
    m_Bits: 0
  m_ImplicitCom: 1
  m_ImplicitTensor: 1
  m_UseGravity: 1
  m_IsKinematic: 0
  m_Interpolate: 0
  m_Constraints: 126
  m_CollisionDetection: 0
=======
  m_GameObject: {fileID: 1853900301}
  m_Enabled: 1
  serializedVersion: 6
  m_TerrainData: {fileID: 15600000, guid: 105be64a0d71233489817c5eaa287cd3, type: 2}
  m_TreeDistance: 5000
  m_TreeBillboardDistance: 50
  m_TreeCrossFadeLength: 5
  m_TreeMaximumFullLODCount: 50
  m_DetailObjectDistance: 80
  m_DetailObjectDensity: 1
  m_HeightmapPixelError: 5
  m_SplatMapDistance: 1000
  m_HeightmapMinimumLODSimplification: 0
  m_HeightmapMaximumLOD: 0
  m_ShadowCastingMode: 2
  m_DrawHeightmap: 1
  m_DrawInstanced: 0
  m_DrawTreesAndFoliage: 1
  m_StaticShadowCaster: 0
  m_IgnoreQualitySettings: 0
  m_ReflectionProbeUsage: 1
  m_MaterialTemplate: {fileID: 10652, guid: 0000000000000000f000000000000000, type: 0}
  m_BakeLightProbesForTrees: 1
  m_PreserveTreePrototypeLayers: 0
  m_DeringLightProbesForTrees: 1
  m_ReceiveGI: 1
  m_ScaleInLightmap: 0.0256
  m_LightmapParameters: {fileID: 15203, guid: 0000000000000000f000000000000000, type: 0}
  m_GroupingID: 0
  m_RenderingLayerMask: 1
  m_AllowAutoConnect: 1
  m_EnableHeightmapRayTracing: 1
  m_EnableTreesAndDetailsRayTracing: 0
  m_TreeMotionVectorModeOverride: 3
--- !u!4 &1853900304
Transform:
  m_ObjectHideFlags: 0
  m_CorrespondingSourceObject: {fileID: 0}
  m_PrefabInstance: {fileID: 0}
  m_PrefabAsset: {fileID: 0}
  m_GameObject: {fileID: 1853900301}
  serializedVersion: 2
  m_LocalRotation: {x: -0, y: 0.6466839, z: -0, w: 0.76275814}
  m_LocalPosition: {x: 0, y: 0, z: 0}
  m_LocalScale: {x: 1, y: 1, z: 1}
  m_ConstrainProportionsScale: 0
  m_Children: []
  m_Father: {fileID: 0}
  m_LocalEulerAnglesHint: {x: 0, y: 80.584, z: 0}
<<<<<<< HEAD
=======
--- !u!1 &2133487229
GameObject:
  m_ObjectHideFlags: 0
  m_CorrespondingSourceObject: {fileID: 0}
  m_PrefabInstance: {fileID: 0}
  m_PrefabAsset: {fileID: 0}
  serializedVersion: 6
  m_Component:
  - component: {fileID: 2133487231}
  - component: {fileID: 2133487232}
  m_Layer: 0
  m_Name: Time Manager
  m_TagString: Untagged
  m_Icon: {fileID: 0}
  m_NavMeshLayer: 0
  m_StaticEditorFlags: 0
  m_IsActive: 1
--- !u!4 &2133487231
Transform:
  m_ObjectHideFlags: 0
  m_CorrespondingSourceObject: {fileID: 0}
  m_PrefabInstance: {fileID: 0}
  m_PrefabAsset: {fileID: 0}
  m_GameObject: {fileID: 2133487229}
  serializedVersion: 2
  m_LocalRotation: {x: 0, y: 0, z: 0, w: 1}
  m_LocalPosition: {x: 0.61156654, y: -9.625502, z: -8.440396}
  m_LocalScale: {x: 1, y: 1, z: 1}
  m_ConstrainProportionsScale: 0
  m_Children: []
  m_Father: {fileID: 0}
  m_LocalEulerAnglesHint: {x: 0, y: 0, z: 0}
--- !u!114 &2133487232
MonoBehaviour:
  m_ObjectHideFlags: 0
  m_CorrespondingSourceObject: {fileID: 0}
  m_PrefabInstance: {fileID: 0}
  m_PrefabAsset: {fileID: 0}
  m_GameObject: {fileID: 2133487229}
  m_Enabled: 1
  m_EditorHideFlags: 0
  m_Script: {fileID: 11500000, guid: 49ca25cf3c871a74dbfc4716d7b17918, type: 3}
  m_Name: 
  m_EditorClassIdentifier: 
  skyboxNight: {fileID: 2800000, guid: 323f1ea1bce78fe4c90b2286fa1997e2, type: 3}
  skyboxSunrise: {fileID: 2800000, guid: c15e36d3819e8d14ab21ab119e3fd4a7, type: 3}
  skyboxDay: {fileID: 2800000, guid: 97c83ef8555216848ba4f98a7496a917, type: 3}
  skyboxSunset: {fileID: 2800000, guid: 846cce7d90ad21b4b80fcb937193081e, type: 3}
  gradientNightToSunrise:
    serializedVersion: 2
    key0: {r: 0.501513, g: 0.8133158, b: 0.9245283, a: 1}
    key1: {r: 1, g: 0.4189905, b: 0, a: 1}
    key2: {r: 0, g: 0, b: 0, a: 0}
    key3: {r: 0, g: 0, b: 0, a: 0}
    key4: {r: 0, g: 0, b: 0, a: 0}
    key5: {r: 0, g: 0, b: 0, a: 0}
    key6: {r: 0, g: 0, b: 0, a: 0}
    key7: {r: 0, g: 0, b: 0, a: 0}
    ctime0: 0
    ctime1: 65535
    ctime2: 0
    ctime3: 0
    ctime4: 0
    ctime5: 0
    ctime6: 0
    ctime7: 0
    atime0: 0
    atime1: 65535
    atime2: 0
    atime3: 0
    atime4: 0
    atime5: 0
    atime6: 0
    atime7: 0
    m_Mode: 0
    m_ColorSpace: -1
    m_NumColorKeys: 2
    m_NumAlphaKeys: 2
  gradientSunriseToDay:
    serializedVersion: 2
    key0: {r: 1, g: 0.4273501, b: 0, a: 1}
    key1: {r: 1, g: 1, b: 1, a: 1}
    key2: {r: 0, g: 0, b: 0, a: 0}
    key3: {r: 0, g: 0, b: 0, a: 0}
    key4: {r: 0, g: 0, b: 0, a: 0}
    key5: {r: 0, g: 0, b: 0, a: 0}
    key6: {r: 0, g: 0, b: 0, a: 0}
    key7: {r: 0, g: 0, b: 0, a: 0}
    ctime0: 0
    ctime1: 65535
    ctime2: 0
    ctime3: 0
    ctime4: 0
    ctime5: 0
    ctime6: 0
    ctime7: 0
    atime0: 0
    atime1: 65535
    atime2: 0
    atime3: 0
    atime4: 0
    atime5: 0
    atime6: 0
    atime7: 0
    m_Mode: 0
    m_ColorSpace: -1
    m_NumColorKeys: 2
    m_NumAlphaKeys: 2
  gradientDayToSunset:
    serializedVersion: 2
    key0: {r: 1, g: 1, b: 1, a: 1}
    key1: {r: 1, g: 0.5641353, b: 0, a: 1}
    key2: {r: 0, g: 0, b: 0, a: 1}
    key3: {r: 0, g: 0, b: 0, a: 0}
    key4: {r: 0, g: 0, b: 0, a: 0}
    key5: {r: 0, g: 0, b: 0, a: 0}
    key6: {r: 0, g: 0, b: 0, a: 0}
    key7: {r: 0, g: 0, b: 0, a: 0}
    ctime0: 0
    ctime1: 65535
    ctime2: 0
    ctime3: 0
    ctime4: 0
    ctime5: 0
    ctime6: 0
    ctime7: 0
    atime0: 0
    atime1: 35852
    atime2: 65535
    atime3: 0
    atime4: 0
    atime5: 0
    atime6: 0
    atime7: 0
    m_Mode: 0
    m_ColorSpace: -1
    m_NumColorKeys: 2
    m_NumAlphaKeys: 3
  gradientSunsetToNight:
    serializedVersion: 2
    key0: {r: 1, g: 0.58280706, b: 0, a: 1}
    key1: {r: 0.36779106, g: 0.872636, b: 0.8962264, a: 1}
    key2: {r: 0, g: 0, b: 0, a: 0}
    key3: {r: 0, g: 0, b: 0, a: 0}
    key4: {r: 0, g: 0, b: 0, a: 0}
    key5: {r: 0, g: 0, b: 0, a: 0}
    key6: {r: 0, g: 0, b: 0, a: 0}
    key7: {r: 0, g: 0, b: 0, a: 0}
    ctime0: 0
    ctime1: 65535
    ctime2: 0
    ctime3: 0
    ctime4: 0
    ctime5: 0
    ctime6: 0
    ctime7: 0
    atime0: 0
    atime1: 65535
    atime2: 0
    atime3: 0
    atime4: 0
    atime5: 0
    atime6: 0
    atime7: 0
    m_Mode: 0
    m_ColorSpace: -1
    m_NumColorKeys: 2
    m_NumAlphaKeys: 2
  globalLight: {fileID: 705507994}
>>>>>>> 5ce476b7b4b86258b1b746d7583da73beadf4af0
>>>>>>> 44338395
--- !u!1660057539 &9223372036854775807
SceneRoots:
  m_ObjectHideFlags: 0
  m_Roots:
  - {fileID: 705507995}
  - {fileID: 1645688110}
<<<<<<< HEAD
  - {fileID: 1853900304}
  - {fileID: 1312203903}
=======
<<<<<<< HEAD
  - {fileID: 235000903}
=======
  - {fileID: 2133487231}
  - {fileID: 1853900304}
>>>>>>> 5ce476b7b4b86258b1b746d7583da73beadf4af0
>>>>>>> 44338395
<|MERGE_RESOLUTION|>--- conflicted
+++ resolved
@@ -122,188 +122,6 @@
     debug:
       m_Flags: 0
   m_NavMeshData: {fileID: 0}
---- !u!1 &235000899
-GameObject:
-  m_ObjectHideFlags: 0
-  m_CorrespondingSourceObject: {fileID: 0}
-  m_PrefabInstance: {fileID: 0}
-  m_PrefabAsset: {fileID: 0}
-  serializedVersion: 6
-  m_Component:
-  - component: {fileID: 235000903}
-  - component: {fileID: 235000902}
-  - component: {fileID: 235000905}
-  - component: {fileID: 235000904}
-  - component: {fileID: 235000906}
-  - component: {fileID: 235000907}
-  m_Layer: 0
-  m_Name: Untitaled_Honk
-  m_TagString: Untagged
-  m_Icon: {fileID: 0}
-  m_NavMeshLayer: 0
-  m_StaticEditorFlags: 0
-  m_IsActive: 1
---- !u!212 &235000902
-SpriteRenderer:
-  m_ObjectHideFlags: 0
-  m_CorrespondingSourceObject: {fileID: 0}
-  m_PrefabInstance: {fileID: 0}
-  m_PrefabAsset: {fileID: 0}
-  m_GameObject: {fileID: 235000899}
-  m_Enabled: 1
-  m_CastShadows: 0
-  m_ReceiveShadows: 0
-  m_DynamicOccludee: 1
-  m_StaticShadowCaster: 0
-  m_MotionVectors: 1
-  m_LightProbeUsage: 1
-  m_ReflectionProbeUsage: 1
-  m_RayTracingMode: 0
-  m_RayTraceProcedural: 0
-  m_RenderingLayerMask: 1
-  m_RendererPriority: 0
-  m_Materials:
-  - {fileID: 10754, guid: 0000000000000000f000000000000000, type: 0}
-  m_StaticBatchInfo:
-    firstSubMesh: 0
-    subMeshCount: 0
-  m_StaticBatchRoot: {fileID: 0}
-  m_ProbeAnchor: {fileID: 0}
-  m_LightProbeVolumeOverride: {fileID: 0}
-  m_ScaleInLightmap: 1
-  m_ReceiveGI: 1
-  m_PreserveUVs: 0
-  m_IgnoreNormalsForChartDetection: 0
-  m_ImportantGI: 0
-  m_StitchLightmapSeams: 1
-  m_SelectedEditorRenderState: 0
-  m_MinimumChartSize: 4
-  m_AutoUVMaxDistance: 0.5
-  m_AutoUVMaxAngle: 89
-  m_LightmapParameters: {fileID: 0}
-  m_SortingLayerID: 0
-  m_SortingLayer: 0
-  m_SortingOrder: 0
-  m_Sprite: {fileID: 21300000, guid: 7d19751373a37204c8c9ef08909c16db, type: 3}
-  m_Color: {r: 1, g: 1, b: 1, a: 1}
-  m_FlipX: 0
-  m_FlipY: 0
-  m_DrawMode: 0
-  m_Size: {x: 5.12, y: 5.12}
-  m_AdaptiveModeThreshold: 0.5
-  m_SpriteTileMode: 0
-  m_WasSpriteAssigned: 1
-  m_MaskInteraction: 0
-  m_SpriteSortPoint: 0
---- !u!4 &235000903
-Transform:
-  m_ObjectHideFlags: 0
-  m_CorrespondingSourceObject: {fileID: 0}
-  m_PrefabInstance: {fileID: 0}
-  m_PrefabAsset: {fileID: 0}
-  m_GameObject: {fileID: 235000899}
-  serializedVersion: 2
-  m_LocalRotation: {x: 0, y: 0, z: 0, w: 1}
-  m_LocalPosition: {x: 0.106, y: 1.162, z: 0}
-  m_LocalScale: {x: 0.26157084, y: 0.26157084, z: 0.26157084}
-  m_ConstrainProportionsScale: 0
-  m_Children:
-  - {fileID: 963194228}
-  m_Father: {fileID: 0}
-  m_LocalEulerAnglesHint: {x: 0, y: 0, z: 0}
---- !u!136 &235000904
-CapsuleCollider:
-  m_ObjectHideFlags: 0
-  m_CorrespondingSourceObject: {fileID: 0}
-  m_PrefabInstance: {fileID: 0}
-  m_PrefabAsset: {fileID: 0}
-  m_GameObject: {fileID: 235000899}
-  m_Material: {fileID: 0}
-  m_IncludeLayers:
-    serializedVersion: 2
-    m_Bits: 0
-  m_ExcludeLayers:
-    serializedVersion: 2
-    m_Bits: 0
-  m_LayerOverridePriority: 0
-  m_IsTrigger: 0
-  m_ProvidesContacts: 0
-  m_Enabled: 1
-  serializedVersion: 2
-  m_Radius: 0.77786773
-  m_Height: 2.7544198
-  m_Direction: 1
-  m_Center: {x: 0.08981628, y: -1.1559447, z: 0.008869857}
---- !u!54 &235000905
-Rigidbody:
-  m_ObjectHideFlags: 0
-  m_CorrespondingSourceObject: {fileID: 0}
-  m_PrefabInstance: {fileID: 0}
-  m_PrefabAsset: {fileID: 0}
-  m_GameObject: {fileID: 235000899}
-  serializedVersion: 4
-  m_Mass: 1
-  m_Drag: 0
-  m_AngularDrag: 0.05
-  m_CenterOfMass: {x: 0, y: 0, z: 0}
-  m_InertiaTensor: {x: 1, y: 1, z: 1}
-  m_InertiaRotation: {x: 0, y: 0, z: 0, w: 1}
-  m_IncludeLayers:
-    serializedVersion: 2
-    m_Bits: 0
-  m_ExcludeLayers:
-    serializedVersion: 2
-    m_Bits: 0
-  m_ImplicitCom: 1
-  m_ImplicitTensor: 1
-  m_UseGravity: 1
-  m_IsKinematic: 0
-  m_Interpolate: 0
-  m_Constraints: 112
-  m_CollisionDetection: 0
---- !u!114 &235000906
-MonoBehaviour:
-  m_ObjectHideFlags: 0
-  m_CorrespondingSourceObject: {fileID: 0}
-  m_PrefabInstance: {fileID: 0}
-  m_PrefabAsset: {fileID: 0}
-  m_GameObject: {fileID: 235000899}
-  m_Enabled: 1
-  m_EditorHideFlags: 0
-  m_Script: {fileID: 11500000, guid: bbce3a6e268fcbb4aabfdcde3ccc3c67, type: 3}
-  m_Name: 
-  m_EditorClassIdentifier: 
-  playerSpeed: 0
-  sprintSpeed: 0.08
-  walkSpeed: 0.04
-  mouseSensitivity: 0
-  jumpHeight: 1
---- !u!143 &235000907
-CharacterController:
-  m_ObjectHideFlags: 0
-  m_CorrespondingSourceObject: {fileID: 0}
-  m_PrefabInstance: {fileID: 0}
-  m_PrefabAsset: {fileID: 0}
-  m_GameObject: {fileID: 235000899}
-  m_Material: {fileID: 0}
-  m_IncludeLayers:
-    serializedVersion: 2
-    m_Bits: 0
-  m_ExcludeLayers:
-    serializedVersion: 2
-    m_Bits: 0
-  m_LayerOverridePriority: 0
-  m_IsTrigger: 0
-  m_ProvidesContacts: 0
-  m_Enabled: 0
-  serializedVersion: 3
-  m_Height: 3
-  m_Radius: 0.6
-  m_SlopeLimit: 45
-  m_StepOffset: 0.5
-  m_SkinWidth: 0.0001
-  m_MinMoveDistance: 0.0001
-  m_Center: {x: 0.09, y: -1.07, z: 0}
 --- !u!1 &705507993
 GameObject:
   m_ObjectHideFlags: 0
@@ -483,193 +301,13 @@
   m_PrefabAsset: {fileID: 0}
   m_GameObject: {fileID: 963194225}
   serializedVersion: 2
-<<<<<<< HEAD
-  m_LocalRotation: {x: 0.16542529, y: -0, z: -0, w: 0.9862223}
-  m_LocalPosition: {x: -0.40524408, y: 2.91, z: -8.55}
-  m_LocalScale: {x: 3.8230562, y: 3.8230562, z: 3.8230562}
-=======
   m_LocalRotation: {x: 0, y: 0, z: 0, w: 1}
   m_LocalPosition: {x: -14.95, y: 0.34, z: -9.45}
-  m_LocalScale: {x: 1, y: 1, z: 1}
->>>>>>> 5ce476b7b4b86258b1b746d7583da73beadf4af0
-  m_ConstrainProportionsScale: 0
-  m_Children: []
-<<<<<<< HEAD
-  m_Father: {fileID: 0}
-  m_LocalEulerAnglesHint: {x: 0, y: 0, z: 0}
---- !u!1 &1312203901
-GameObject:
-  m_ObjectHideFlags: 0
-  m_CorrespondingSourceObject: {fileID: 0}
-  m_PrefabInstance: {fileID: 0}
-  m_PrefabAsset: {fileID: 0}
-  serializedVersion: 6
-  m_Component:
-  - component: {fileID: 1312203903}
-  - component: {fileID: 1312203902}
-  m_Layer: 0
-  m_Name: Time manager
-  m_TagString: Untagged
-  m_Icon: {fileID: 0}
-  m_NavMeshLayer: 0
-  m_StaticEditorFlags: 0
-  m_IsActive: 1
---- !u!114 &1312203902
-MonoBehaviour:
-  m_ObjectHideFlags: 0
-  m_CorrespondingSourceObject: {fileID: 0}
-  m_PrefabInstance: {fileID: 0}
-  m_PrefabAsset: {fileID: 0}
-  m_GameObject: {fileID: 1312203901}
-  m_Enabled: 1
-  m_EditorHideFlags: 0
-  m_Script: {fileID: 11500000, guid: e6f79df1ca49a5f4fb5faf4fe0afb5c6, type: 3}
-  m_Name: 
-  m_EditorClassIdentifier: 
-  skyboxNight: {fileID: 2800000, guid: 323f1ea1bce78fe4c90b2286fa1997e2, type: 3}
-  skyboxSunrise: {fileID: 2800000, guid: c15e36d3819e8d14ab21ab119e3fd4a7, type: 3}
-  skyboxDay: {fileID: 2800000, guid: 97c83ef8555216848ba4f98a7496a917, type: 3}
-  skyboxSunset: {fileID: 2800000, guid: 846cce7d90ad21b4b80fcb937193081e, type: 3}
-  gradientNightToSunrise:
-    serializedVersion: 2
-    key0: {r: 0.4292453, g: 0.91025144, b: 1, a: 1}
-    key1: {r: 1, g: 0.5153495, b: 0, a: 1}
-    key2: {r: 0, g: 0, b: 0, a: 0}
-    key3: {r: 0, g: 0, b: 0, a: 0}
-    key4: {r: 0, g: 0, b: 0, a: 0}
-    key5: {r: 0, g: 0, b: 0, a: 0}
-    key6: {r: 0, g: 0, b: 0, a: 0}
-    key7: {r: 0, g: 0, b: 0, a: 0}
-    ctime0: 0
-    ctime1: 65535
-    ctime2: 0
-    ctime3: 0
-    ctime4: 0
-    ctime5: 0
-    ctime6: 0
-    ctime7: 0
-    atime0: 0
-    atime1: 65535
-    atime2: 0
-    atime3: 0
-    atime4: 0
-    atime5: 0
-    atime6: 0
-    atime7: 0
-    m_Mode: 0
-    m_ColorSpace: -1
-    m_NumColorKeys: 2
-    m_NumAlphaKeys: 2
-  gradientSunriseToDay:
-    serializedVersion: 2
-    key0: {r: 1, g: 0.5567206, b: 0, a: 1}
-    key1: {r: 1, g: 1, b: 1, a: 1}
-    key2: {r: 0, g: 0, b: 0, a: 0}
-    key3: {r: 0, g: 0, b: 0, a: 0}
-    key4: {r: 0, g: 0, b: 0, a: 0}
-    key5: {r: 0, g: 0, b: 0, a: 0}
-    key6: {r: 0, g: 0, b: 0, a: 0}
-    key7: {r: 0, g: 0, b: 0, a: 0}
-    ctime0: 0
-    ctime1: 65535
-    ctime2: 0
-    ctime3: 0
-    ctime4: 0
-    ctime5: 0
-    ctime6: 0
-    ctime7: 0
-    atime0: 0
-    atime1: 65535
-    atime2: 0
-    atime3: 0
-    atime4: 0
-    atime5: 0
-    atime6: 0
-    atime7: 0
-    m_Mode: 0
-    m_ColorSpace: -1
-    m_NumColorKeys: 2
-    m_NumAlphaKeys: 2
-  gradientDayToSunset:
-    serializedVersion: 2
-    key0: {r: 1, g: 1, b: 1, a: 1}
-    key1: {r: 1, g: 0.7327648, b: 0, a: 1}
-    key2: {r: 0, g: 0, b: 0, a: 1}
-    key3: {r: 0, g: 0, b: 0, a: 0}
-    key4: {r: 0, g: 0, b: 0, a: 0}
-    key5: {r: 0, g: 0, b: 0, a: 0}
-    key6: {r: 0, g: 0, b: 0, a: 0}
-    key7: {r: 0, g: 0, b: 0, a: 0}
-    ctime0: 0
-    ctime1: 65535
-    ctime2: 0
-    ctime3: 0
-    ctime4: 0
-    ctime5: 0
-    ctime6: 0
-    ctime7: 0
-    atime0: 0
-    atime1: 21395
-    atime2: 65535
-    atime3: 0
-    atime4: 0
-    atime5: 0
-    atime6: 0
-    atime7: 0
-    m_Mode: 0
-    m_ColorSpace: -1
-    m_NumColorKeys: 2
-    m_NumAlphaKeys: 3
-  gradientSunsetToNight:
-    serializedVersion: 2
-    key0: {r: 1, g: 0.80576324, b: 0, a: 1}
-    key1: {r: 0, g: 0.9093275, b: 1, a: 1}
-    key2: {r: 0, g: 0, b: 0, a: 0}
-    key3: {r: 0, g: 0, b: 0, a: 0}
-    key4: {r: 0, g: 0, b: 0, a: 0}
-    key5: {r: 0, g: 0, b: 0, a: 0}
-    key6: {r: 0, g: 0, b: 0, a: 0}
-    key7: {r: 0, g: 0, b: 0, a: 0}
-    ctime0: 0
-    ctime1: 65535
-    ctime2: 0
-    ctime3: 0
-    ctime4: 0
-    ctime5: 0
-    ctime6: 0
-    ctime7: 0
-    atime0: 0
-    atime1: 65535
-    atime2: 0
-    atime3: 0
-    atime4: 0
-    atime5: 0
-    atime6: 0
-    atime7: 0
-    m_Mode: 0
-    m_ColorSpace: -1
-    m_NumColorKeys: 2
-    m_NumAlphaKeys: 2
-  globalLight: {fileID: 705507994}
---- !u!4 &1312203903
-Transform:
-  m_ObjectHideFlags: 0
-  m_CorrespondingSourceObject: {fileID: 0}
-  m_PrefabInstance: {fileID: 0}
-  m_PrefabAsset: {fileID: 0}
-  m_GameObject: {fileID: 1312203901}
-  serializedVersion: 2
-  m_LocalRotation: {x: 0, y: 0, z: 0, w: 1}
-  m_LocalPosition: {x: 54.781734, y: 7.206077, z: 92.72057}
   m_LocalScale: {x: 1, y: 1, z: 1}
   m_ConstrainProportionsScale: 0
   m_Children: []
   m_Father: {fileID: 0}
   m_LocalEulerAnglesHint: {x: 0, y: 0, z: 0}
-=======
-  m_Father: {fileID: 235000903}
-  m_LocalEulerAnglesHint: {x: 19.044, y: 0, z: 0}
->>>>>>> 44338395
 --- !u!1 &1645688106
 GameObject:
   m_ObjectHideFlags: 0
@@ -682,8 +320,6 @@
   - component: {fileID: 1645688109}
   - component: {fileID: 1645688108}
   - component: {fileID: 1645688107}
-  - component: {fileID: 1645688112}
-  - component: {fileID: 1645688111}
   m_Layer: 0
   m_Name: Plane
   m_TagString: Untagged
@@ -778,20 +414,12 @@
   m_Children: []
   m_Father: {fileID: 0}
   m_LocalEulerAnglesHint: {x: 0, y: 0, z: 0}
-<<<<<<< HEAD
---- !u!65 &1645688111
-BoxCollider:
-=======
 --- !u!1 &1853900301
 GameObject:
->>>>>>> 5ce476b7b4b86258b1b746d7583da73beadf4af0
-  m_ObjectHideFlags: 0
-  m_CorrespondingSourceObject: {fileID: 0}
-  m_PrefabInstance: {fileID: 0}
-  m_PrefabAsset: {fileID: 0}
-<<<<<<< HEAD
-  m_GameObject: {fileID: 1645688106}
-=======
+  m_ObjectHideFlags: 0
+  m_CorrespondingSourceObject: {fileID: 0}
+  m_PrefabInstance: {fileID: 0}
+  m_PrefabAsset: {fileID: 0}
   serializedVersion: 6
   m_Component:
   - component: {fileID: 1853900304}
@@ -811,7 +439,6 @@
   m_PrefabInstance: {fileID: 0}
   m_PrefabAsset: {fileID: 0}
   m_GameObject: {fileID: 1853900301}
->>>>>>> 5ce476b7b4b86258b1b746d7583da73beadf4af0
   m_Material: {fileID: 0}
   m_IncludeLayers:
     serializedVersion: 2
@@ -820,16 +447,6 @@
     serializedVersion: 2
     m_Bits: 0
   m_LayerOverridePriority: 0
-<<<<<<< HEAD
-  m_IsTrigger: 0
-  m_ProvidesContacts: 0
-  m_Enabled: 1
-  serializedVersion: 3
-  m_Size: {x: 10, y: 2.220446e-16, z: 10}
-  m_Center: {x: 0, y: 0, z: 0}
---- !u!54 &1645688112
-Rigidbody:
-=======
   m_ProvidesContacts: 0
   m_Enabled: 1
   serializedVersion: 2
@@ -837,34 +454,10 @@
   m_EnableTreeColliders: 1
 --- !u!218 &1853900303
 Terrain:
->>>>>>> 5ce476b7b4b86258b1b746d7583da73beadf4af0
-  m_ObjectHideFlags: 0
-  m_CorrespondingSourceObject: {fileID: 0}
-  m_PrefabInstance: {fileID: 0}
-  m_PrefabAsset: {fileID: 0}
-<<<<<<< HEAD
-  m_GameObject: {fileID: 1645688106}
-  serializedVersion: 4
-  m_Mass: 1
-  m_Drag: 0
-  m_AngularDrag: 0.05
-  m_CenterOfMass: {x: 0, y: 0, z: 0}
-  m_InertiaTensor: {x: 1, y: 1, z: 1}
-  m_InertiaRotation: {x: 0, y: 0, z: 0, w: 1}
-  m_IncludeLayers:
-    serializedVersion: 2
-    m_Bits: 0
-  m_ExcludeLayers:
-    serializedVersion: 2
-    m_Bits: 0
-  m_ImplicitCom: 1
-  m_ImplicitTensor: 1
-  m_UseGravity: 1
-  m_IsKinematic: 0
-  m_Interpolate: 0
-  m_Constraints: 126
-  m_CollisionDetection: 0
-=======
+  m_ObjectHideFlags: 0
+  m_CorrespondingSourceObject: {fileID: 0}
+  m_PrefabInstance: {fileID: 0}
+  m_PrefabAsset: {fileID: 0}
   m_GameObject: {fileID: 1853900301}
   m_Enabled: 1
   serializedVersion: 6
@@ -914,8 +507,6 @@
   m_Children: []
   m_Father: {fileID: 0}
   m_LocalEulerAnglesHint: {x: 0, y: 80.584, z: 0}
-<<<<<<< HEAD
-=======
 --- !u!1 &2133487229
 GameObject:
   m_ObjectHideFlags: 0
@@ -1085,22 +676,12 @@
     m_NumColorKeys: 2
     m_NumAlphaKeys: 2
   globalLight: {fileID: 705507994}
->>>>>>> 5ce476b7b4b86258b1b746d7583da73beadf4af0
->>>>>>> 44338395
 --- !u!1660057539 &9223372036854775807
 SceneRoots:
   m_ObjectHideFlags: 0
   m_Roots:
+  - {fileID: 963194228}
   - {fileID: 705507995}
   - {fileID: 1645688110}
-<<<<<<< HEAD
-  - {fileID: 1853900304}
-  - {fileID: 1312203903}
-=======
-<<<<<<< HEAD
-  - {fileID: 235000903}
-=======
   - {fileID: 2133487231}
-  - {fileID: 1853900304}
->>>>>>> 5ce476b7b4b86258b1b746d7583da73beadf4af0
->>>>>>> 44338395
+  - {fileID: 1853900304}